import isx
import numpy as np
import os
from typing import Iterable
<<<<<<< HEAD
import warnings
from pathlib import Path
import shutil
def ifstr2list(x) -> list:
    if isinstance(x, list):
        return x
    return [x]
=======
>>>>>>> d3bb3d5b

def get_efocus(gpio_file: str) -> list:
    """
    Read the gpio set from a file and get the data associated.

    Parameters
    ----------
    gpio_file : str
        path of gpio file

    Returns
    -------
    list
        list with the video_efocus

    """
    gpio_set = isx.GpioSet.read(gpio_file)
    efocus_values = gpio_set.get_channel_data(gpio_set.channel_dict["e-focus"])[1]
    efocus_values, efocus_counts = np.unique(efocus_values, return_counts=True)
    min_frames_per_efocus = 100
    video_efocus = efocus_values[efocus_counts >= min_frames_per_efocus]
    assert (
        video_efocus.shape[0] < 4
    ), f"{gpio_file}: Too many efocus detected, early frames issue."
    return [int(v) for v in video_efocus]

def get_efocus(file,outputfolder,video):
# Lookig for multiplanes:
    raw_gpio_file = (
        os.path.splitext(file)[0] + ".gpio"
    )  
    # raw data for gpio
    updated_gpio_file = (
        os.path.splitext(file)[0] + "_gpio.isxd"
    )  # after the first reading gpio is converted to this
    local_updated_gpio_file = os.path.join(
        outputfolder,
        Path(updated_gpio_file).name,
    )  # new gpio copied in output
    if os.path.exists(local_updated_gpio_file):
        efocus = get_efocus_from_gpio(local_updated_gpio_file)
    elif os.path.exists(updated_gpio_file):
        efocus = get_efocus_from_gpio(updated_gpio_file)
    elif os.path.exists(raw_gpio_file):
        local_raw_gpio_file = os.path.join(
            outputfolder,
            Path(raw_gpio_file).name,
        )
        shutil.copy2(raw_gpio_file, local_raw_gpio_file)
        efocus = get_efocus_from_gpio(local_raw_gpio_file)
    else:
        get_acquisition_info = video.get_acquisition_info().copy()
        if "Microscope Focus" in get_acquisition_info:
            if not isx.verify_deinterleave(
                file, get_acquisition_info["Microscope Focus"]
            ):
                warnings.warn(
                    f"Info {file}: Multiple Microscope Focus but not gpio file",
                    Warning,
                )
                efocus = [0]
            else:
                efocus = [get_acquisition_info["Microscope Focus"]]
        else:
            efocus = [0]
            print(
                f"Info: Unable to verify Microscope Focus config in: {file}"
            )
    return efocus



def get_efocus_from_gpio(gpio_file: str) -> list:
    """
    Read the gpio set from a file and get the data associated.

    Parameters
    ----------
    gpio_file : str
        path of gpio file

    Returns
    -------
    list
        list with the video_efocus

    """
    gpio_set = isx.GpioSet.read(gpio_file)
    efocus_values = gpio_set.get_channel_data(gpio_set.channel_dict["e-focus"])[1]
    efocus_values, efocus_counts = np.unique(efocus_values, return_counts=True)
    min_frames_per_efocus = 100
    video_efocus = efocus_values[efocus_counts >= min_frames_per_efocus]
    assert (
        video_efocus.shape[0] < 4
    ), f"{gpio_file}: Too many efocus detected, early frames issue."
    return [int(v) for v in video_efocus]

def create_empty_events(cell_set_file,ed_file):
    """
    Creates an empty event set file with the timing information from a given cell set file.

    Parameters:
        cell_set_file (str): The path to the cell set file.
        ed_file (str): The path to the event set file to be created.

    Returns:
        None
    """
    cell_set = isx.CellSet.read(cell_set_file)
    evset = isx.EventSet.write(ed_file, cell_set.timing, [""])
    evset.flush()
    del evset  # isx keeps the file open otherwise

def create_empty_cellset(input_file: str, output_cell_set_file: str):
    """
    Creates a cellset file without cells with the features of the input file.

    Parameters:
        input_file (str): The path to the input cell set file.
        output_cell_set_file (str): The path to the output cell set file.

    Returns:
        None
    """
    cell_set_plane = isx.CellSet.read(input_file)
    cell_set = isx.CellSet.write(
        output_cell_set_file,
        cell_set_plane.timing,
        cell_set_plane.spacing,
    )
    image_null = np.zeros(cell_set.spacing.num_pixels, dtype=np.float32)
    trace_null = np.zeros(cell_set.timing.num_samples, dtype=np.float32)
    cell_set.set_cell_data(0, image_null, trace_null, "")
    cell_set.flush()
    del cell_set  # isx keeps the file open otherwise

def cellset_is_empty(cellset: str, accepted_only:bool = True):
    """
    Checks if a cellset file is empty.

    Args:
        cellset (str): The path to the cellset file.
        accepted_only (bool): If True, only consider accepted cells. Defaults to True.

    Returns:
        bool: True if the cellset is empty, False otherwise.
    """
    cs = isx.CellSet.read(cellset)
    is_empty = True
    
    if not accepted_only:
        is_empty = cs.num_cells == 0
    else:
        for n in range(cs.num_cells):
            if cs.get_cell_status(n) == "accepted":
                is_empty = False
                break
                
    cs.flush()
    del cs  # isx keeps the file open otherwise
    
    return is_empty


def get_segment_from_movie(
    inputfile: str,
    outputfile: str,
    borders: Iterable,
    keep_start_time=False,
    unit="minutes",
) -> None:
    """
    This function gets a segment of a video to create a new one. It's just an easy
    handler of isx.trim_movie, which trim frames from a movie to produce a new movie

    Parameters
    ----------
    inputfile : str
        Path of the input file to use
    outputfile : str
        Path of the output file to use
    borders: iterable
        With two elements of the borders in minutes (integers) of the segment.
        Where negative times means from the end like indexing in a numpy array
    keep_start_time : Bool, optional
        If true, keep the start time of the movie, even if some of its
        initial frames are to be trimmed, by default False
    unit: str
        the unit to use for border. It could be 'minutes' or 'seconds'

    Returns
    -------
    None

    Examples
    --------
    >>> get_segment_from_movie('inputfile.isxd','output.isxd',[-30, -1]) #last 30 minutes

    """
    assert len(borders) == 2, "borders must have two elements"
    assert unit in ["minutes", "seconds"], """unit could be 'minutes' or 'seconds'. """
    movie = isx.Movie.read(inputfile)
    if unit == "minutes":
        unitfactor = 60
    else:
        unitfactor = 1
    numframes = movie.timing.num_samples
    duration_unit = numframes * movie.timing.period.to_msecs() / (1000 * unitfactor)
    timing_period_unit = movie.timing.period.to_msecs() / (1000 * unitfactor)

    movie.flush()

    crop_segments = []
    assert (
        borders[0] > -duration_unit
    ), "asking for a segment from {minutes[0]} {unit} before the end, but video is {duration_minutes} {unit} long."
    assert (
        borders[0] < duration_unit
    ), "asking for a segment from {minutes[0]} {unit}, but video is {duration_minutes} {unit} long."
    assert (
        borders[1] < duration_unit
    ), "asking for a segment up to {minutes[0]} {unit}, but video is {duration_minutes} {unit} long."
    assert (
        borders[1] > -duration_unit
    ), "asking for a segment up to {minutes[0]} {unit} before the end, but video is {duration_minutes} {unit} long."

    # remove fist frames:
    # don't cut if the segments are from the beggining or just exactlt
    # duration before the end
    if borders[0] != 0 and borders[0] != -duration_unit:
        if borders[0] < 0:
            end1 = (duration_unit + borders[0]) / timing_period_unit - 1
        else:
            end1 = borders[0] / timing_period_unit - 1
        crop_segments.append([0, int(end1)])
    # remove last frames:
    # and don't cut if the segments are up to the end or just the exact
    # duration
    if borders[1] != -1 and borders[1] != duration_unit:
        if borders[1] < 0:
            start1 = (duration_unit + borders[1] + 1) / timing_period_unit + 1
        else:
            start1 = borders[1] / timing_period_unit + 1
        crop_segments.append([int(start1), numframes])

    if os.path.exists(outputfile):
        os.remove(outputfile)
    if len(crop_segments) == 0:
        print("no trim need it")
        return
    isx.trim_movie(
        input_movie_file=inputfile,
        output_movie_file=outputfile,
        crop_segments=np.array(crop_segments),
        keep_start_time=keep_start_time,
    )<|MERGE_RESOLUTION|>--- conflicted
+++ resolved
@@ -2,7 +2,6 @@
 import numpy as np
 import os
 from typing import Iterable
-<<<<<<< HEAD
 import warnings
 from pathlib import Path
 import shutil
@@ -10,8 +9,7 @@
     if isinstance(x, list):
         return x
     return [x]
-=======
->>>>>>> d3bb3d5b
+
 
 def get_efocus(gpio_file: str) -> list:
     """
