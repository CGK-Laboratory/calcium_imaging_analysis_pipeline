--- conflicted
+++ resolved
@@ -539,14 +539,6 @@
 
         """
 
-<<<<<<< HEAD
-=======
-        if pairlist is not None and op == "MC":
-            translation_files = [
-                os.path.splitext(pairlist[0][1])[0] + "-translations.csv"
-            ]
-            crop_rect_files = [os.path.splitext(pairlist[0][1])[0] + "-crop_rect.csv"]
->>>>>>> c5528a2c
         if pairlist is None:
             pairlist = self.get_pair_filenames(op)
             if op == "MC":
@@ -554,7 +546,6 @@
                     "translations.csv", op=op
                 )
                 crop_rect_files = self.get_results_filenames("crop_rect.csv", op=op)
-<<<<<<< HEAD
         elif op == "MC":
             translation_files = [
                 os.path.splitext(p[1])[0] + "-translations.csv" for p in pairlist
@@ -562,8 +553,6 @@
             crop_rect_files = [
                 os.path.splitext(p[1])[0] + "-crop_rect.csv" for p in pairlist
             ]
-=======
->>>>>>> c5528a2c
 
         if overwrite:
             for _, output in pairlist:
@@ -1207,8 +1196,7 @@
 
         return pd.concat(df)
 
-<<<<<<< HEAD
-    def _re_compute_from_log(self, json_file: str) -> bool:
+    def _recompute_from_log(self, json_file: str) -> None:
         if not os.path.exists(json_file):
             assert os.path.exists(
                 os.path.splitext(json_file)
@@ -1226,23 +1214,7 @@
 
         if not os.path.exists(input):
             self._re_compute_from_log(
-=======
-    def _recompute_from_log(self, json_file: str) -> None:
-       
-        if not os.path.exists(json_file):
-            assert os.path.exists(
-                os.path.splitext(json_file)[0] + "_metadata.json"
-            ), "Error: No json file found"
-        with open(json_file) as file:
-            data = json.load(file)
-        if "input_movie_file" in data:
-            input = os.path.join(os.path.dirname(json_file), data["input_movie_file"])
-        else:
-            input = os.path.join(os.path.dirname(json_file), data["input_movie_files"])
-
-        if not os.path.exists(input):
-            self._recompute_from_log(
->>>>>>> c5528a2c
+
                 os.path.join(
                     os.path.dirname(json_file), os.path.splitext(input)[0] + ".json"
                 )
@@ -1257,7 +1229,6 @@
             function = steps_list[data["function"]]
         else:
             function = data["function"]
-<<<<<<< HEAD
 
         pairlist = [
             [
@@ -1268,28 +1239,6 @@
         del data[input_key]
         del data[output_key]
 
-=======
-        if "input_movie_file" in data:
-            pairlist = [
-                [
-                    os.path.join(os.path.dirname(json_file), data["input_movie_file"]),
-                    os.path.join(os.path.dirname(json_file), data["output_movie_file"]),
-                ],
-            ]
-            del data["input_movie_file"]
-            del data["output_movie_file"]
-        else:
-            pairlist = [
-                [
-                    os.path.join(os.path.dirname(json_file), data["input_movie_files"]),
-                    os.path.join(
-                        os.path.dirname(json_file), data["output_movie_files"]
-                    ),
-                ],
-            ]
-            del data["input_movie_files"]
-            del data["output_movie_files"]
->>>>>>> c5528a2c
         del data["function"]
         del data["isx_version"]
         del data["input_modification_date"]
@@ -1302,37 +1251,24 @@
             **data,
         )
 
-<<<<<<< HEAD
-    def re_compute_from_log(self, op: str) -> None:
-        """This function get a preprocessing operation and recompute
-        the previous results using the logs.
-=======
     def recompute_from_log(self, op: str) -> None:
         """Recompute operation from logs (json files) inside the folders.
         If the output file already exists, it will be skipped.
->>>>>>> c5528a2c
 
         Parameters
         ----------
         op : str
-<<<<<<< HEAD
-            The videos will be recomputed up to this preprocesing operation
-        """
-=======
+
             operation
             
         """
      
->>>>>>> c5528a2c
         outputs = self.get_filenames(op=op)
         for output in outputs:
             if not os.path.exists(output):
                 json_file = os.path.splitext(output)[0] + ".json"
-<<<<<<< HEAD
-                self._re_compute_from_log(json_file)
-=======
+
                 self._recompute_from_log(json_file)
->>>>>>> c5528a2c
         print("done")
 
 
