--- conflicted
+++ resolved
@@ -6,13 +6,8 @@
 import numpy as np
 import isx
 import json
-<<<<<<< HEAD
-from typing import Union, Tuple
-from processing import fix_frames
-=======
 from typing import Union, Tuple, Iterable
 from .processing import fix_frames
->>>>>>> 971a4b11
 import pandas as pd
 import shutil
 from files_io import (
@@ -111,16 +106,6 @@
                 # this will extend the single inputs
                 lists_inputs[k] = v * len_list
 
-<<<<<<< HEAD
-        self.outputsfolders = []
-        self.rec_paths = []
-        self.p_rec_paths = []
-        self.p_outputsfolders = []
-        self.p_recording_labels = []
-        self.focus_files = {}
-        self.efocus = []
-=======
->>>>>>> 971a4b11
         meta = {
             "outputsfolders": [],
             "recording_labels": [],
@@ -162,38 +147,7 @@
                             + "_metadata.json",
                         )
                         if os.path.exists(json_file):
-<<<<<<< HEAD
-                            with open(json_file) as j_f:
-                                data = json.load(j_f)
-                                for key_j, value_j in data.items():
-                                    if key_j == "focus_files":
-                                        meta[key_j].update(value_j)
-                                    elif key_j == "efocus":
-                                        meta[key_j].append(value_j)
-                                    else:
-                                        meta[key_j].extend(value_j)
-                            continue
-                    video = isx.Movie.read(file)
-                    metadata[file] = {
-                        "outputsfolders": [str(Path(outf) / subfolder)],
-                        "recording_labels": [],
-                        "rec_paths": [file],
-                        "p_rec_paths": [],
-                        "p_outputsfolders": [],
-                        "p_recording_labels": [],
-                        "focus_files": {},
-                        "efocus": [],
-                        "resolution": [video.spacing.num_pixels],
-                        "duration": [
-                            video.timing.num_samples
-                            * video.timing.period.to_usecs()
-                            / 1e6
-                        ],
-                        "frames_per_second": [
-                            1 / (video.timing.period.to_usecs() / 1e6)
-                        ],
-                    }
-=======
+
                             continue
                     video = isx.Movie.read(file)
                     metadata[file] = copy.deepcopy(meta)
@@ -206,7 +160,6 @@
                     metadata[file]["frames_per_second"] = [
                         1 / (video.timing.period.to_usecs() / 1e6)
                     ]
->>>>>>> 971a4b11
 
                     if recording_labels is None:
                         metadata[file]["recording_labels"] = metadata[file]["rec_paths"]
@@ -300,30 +253,6 @@
                         os.remove(json_file)
                     with open(json_file, "w") as j_file:
                         json.dump(intern_data, j_file)
-<<<<<<< HEAD
-                    for key, g in intern_data.items():
-                        if key == "focus_files":
-                            meta[key].update(g)
-                        elif key == "efocus":
-                            meta[key].append(metadata[file][key])
-                        else:
-                            meta[key].extend(metadata[file][key])
-            else:
-                assert not overwrite_metadata, "Overwriting json file not possible"
-                fpatter = "*_metadata.json"
-                base_folder = os.path.join(outf, subfolder)
-                files = glob(os.path.join(base_folder, fpatter))
-                for f in files:
-                    with open(f, "r") as file_data:
-                        json_data = json.load(file_data)
-                        for key_j, value_j in json_data.items():
-                            if key_j == "focus_files":
-                                meta[key_j].update(value_j)
-                            elif key_j == "efocus":
-                                meta[key_j].append(value_j)
-                            else:
-                                meta[key_j].extend(value_j)
-=======
             else:
                 assert not overwrite_metadata, "Overwriting json file not possible"
             fpatter = "*_metadata.json"
@@ -339,7 +268,6 @@
                             meta[key_j].append(value_j)
                         else:
                             meta[key_j].extend(value_j)
->>>>>>> 971a4b11
         self.__dict__.update(meta)
 
     def de_interleave(self, overwrite: bool = False) -> None:
